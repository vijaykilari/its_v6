--- conflicted
+++ resolved
@@ -1307,11 +1307,7 @@
 
     for ( i = 0; i < count; i++ )
     {
-<<<<<<< HEAD
-        hypercall_may_preempt(
-=======
         locked_hypercall_may_preempt(d,
->>>>>>> 3c5a4da7
             __HYPERVISOR_mmu_update, 3, ureqs, count-i, success_count);
 
         if ( unlikely(__copy_from_user(&req, ureqs, sizeof(req)) != 0) )
